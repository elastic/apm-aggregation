--- conflicted
+++ resolved
@@ -96,15 +96,10 @@
 			p.Partition(hasher.Chain(spanKeyHasher(spanKey))),
 			sim,
 		)
-<<<<<<< HEAD
-=======
-		addToM(partitionID, svcInstanceMetrics)
 	default:
 		// All other event types should result in service summary metrics
 		sim := aggregationpb.ServiceInstanceMetricsFromVTPool()
-		partitionID := partitioner.Partition(hasher.Sum())
-		addToM(partitionID, sim)
->>>>>>> a2be42e7
+		collector.add(p.Partition(hasher), sim)
 	}
 
 	// Approximate events total by uniformly distributing the events total
