// Copyright Elasticsearch B.V. and/or licensed to Elasticsearch B.V. under one
// or more contributor license agreements. Licensed under the Elastic License 2.0;
// you may not use this file except in compliance with the Elastic License 2.0.

// Package aggregators holds the logic for doing the actual aggregation.
package aggregators

import (
	"context"
	"errors"
	"fmt"
	"math"
	"sync"
	"sync/atomic"
	"time"

	"github.com/cockroachdb/pebble"
	"go.opentelemetry.io/otel/attribute"
	"go.opentelemetry.io/otel/metric"
	"go.opentelemetry.io/otel/trace"
	"go.uber.org/zap"

	"github.com/elastic/apm-aggregation/aggregationpb"
	"github.com/elastic/apm-aggregation/aggregators/internal/telemetry"
	"github.com/elastic/apm-data/model/modelpb"
)

const (
	dbCommitThresholdBytes = 10 * 1024 * 1024 // commit every 10MB
	aggregationIvlKey      = "aggregation_interval"
)

var (
	// ErrAggregatorStopped means that aggregator was stopped when the
	// method was called and thus cannot be processed further.
	ErrAggregatorStopped = errors.New("aggregator is stopping or stopped")
	// ErrAggregatorAlreadyRunning means that aggregator Run method is
	// called while the aggregator is already running.
	ErrAggregatorAlreadyRunning = errors.New("aggregator is already running")
)

// Aggregator represents a LSM based aggregator instance to generate
// aggregated metrics. The metrics aggregated by the aggregator are
// harvested based on the aggregation interval and processed by the
// defined processor. The aggregated metrics are timestamped based
// on when the aggregator is created and the harvest loop. All the
// events collected between call to New and Run are collected in the
// same processing time bucket and thereafter the processing time
// bucket is advanced in factors of aggregation interval.
type Aggregator struct {
	db  *pebble.DB
	cfg Config

	mu             sync.Mutex
	processingTime time.Time
	batch          *pebble.Batch
	cachedEvents   cachedEventsMap

	stopping   chan struct{}
	runStarted atomic.Bool
	runStopped chan struct{}

	metrics *telemetry.Metrics
}

// cachedEventsMap holds a counts of cached events, keyed by interval and ID.
// Cached events are events that have been processed by Aggregate methods,
// but which haven't yet been harvested. Event counts are fractional because
// an event may be spread over multiple partitions.
//
// Access to the map is protected with a mutex. During harvest, an exclusive
// (write) lock is held. Concurrent aggregations may perform atomic updates
// to the map, and the harvester may assume that the map will not be modified
// while it is reading it.
type cachedEventsMap struct {
	// (interval, id) -> count
	m         sync.Map
	countPool sync.Pool
}

func (m *cachedEventsMap) loadAndDelete(end time.Time) map[time.Duration]map[[16]byte]float64 {
	loaded := make(map[time.Duration]map[[16]byte]float64)
	m.m.Range(func(k, v any) bool {
		key := k.(cachedEventsStatsKey)
		if !end.Truncate(key.interval).Equal(end) {
			return true
		}
		intervalMetrics, ok := loaded[key.interval]
		if !ok {
			intervalMetrics = make(map[[16]byte]float64)
			loaded[key.interval] = intervalMetrics
		}
		vscaled := *v.(*uint64)
		value := float64(vscaled / math.MaxUint16)
		intervalMetrics[key.id] = value
		m.m.Delete(k)
		m.countPool.Put(v)
		return true
	})
	return loaded
}

func (m *cachedEventsMap) add(interval time.Duration, id [16]byte, n float64) {
	// We use a pool for the value to minimise allocations, as it will
	// always escape to the heap through LoadOrStore.
	nscaled, ok := m.countPool.Get().(*uint64)
	if !ok {
		nscaled = new(uint64)
	}
	// Scale by the maximum number of partitions to get an integer value,
	// for simpler atomic operations.
	*nscaled = uint64(n * math.MaxUint16)
	key := cachedEventsStatsKey{interval: interval, id: id}
	old, loaded := m.m.Load(key)
	if !loaded {
		old, loaded = m.m.LoadOrStore(key, nscaled)
		if !loaded {
			// Stored a new value.
			return
		}
	}
	atomic.AddUint64(old.(*uint64), *nscaled)
	m.countPool.Put(nscaled)
}

type cachedEventsStatsKey struct {
	interval time.Duration
	id       [16]byte
}

// New returns a new aggregator instance.
func New(opts ...Option) (*Aggregator, error) {
	cfg, err := NewConfig(opts...)
	if err != nil {
		return nil, fmt.Errorf("failed to create aggregation config: %w", err)
	}

	pb, err := pebble.Open(cfg.DataDir, &pebble.Options{
		Merger: &pebble.Merger{
			Name: "combined_metrics_merger",
			Merge: func(_, value []byte) (pebble.ValueMerger, error) {
				merger := combinedMetricsMerger{
					limits: cfg.Limits,
				}
				if err := merger.metrics.UnmarshalBinary(value); err != nil {
					return nil, err
				}
				return &merger, nil
			},
		},
	})
	if err != nil {
		return nil, fmt.Errorf("failed to create pebble db: %w", err)
	}

	metrics, err := telemetry.NewMetrics(
		func() *pebble.Metrics { return pb.Metrics() },
		telemetry.WithMeter(cfg.Meter),
	)
	if err != nil {
		return nil, fmt.Errorf("failed to create metrics: %w", err)
	}

	return &Aggregator{
		db:             pb,
		cfg:            cfg,
		processingTime: time.Now().Truncate(cfg.AggregationIntervals[0]),
		stopping:       make(chan struct{}),
		runStopped:     make(chan struct{}),
		metrics:        metrics,
	}, nil
}

// AggregateBatch aggregates all events in the batch. This function will return
// an error if the aggregator's Run loop has errored or has been explicitly stopped.
// However, it doesn't require aggregator to be running to perform aggregation.
func (a *Aggregator) AggregateBatch(
	ctx context.Context,
	id [16]byte,
	b *modelpb.Batch,
) error {
	cmIDAttrs := a.cfg.CombinedMetricsIDToKVs(id)

	a.mu.Lock()
	defer a.mu.Unlock()

	select {
	case <-ctx.Done():
		return ctx.Err()
	case <-a.stopping:
		return ErrAggregatorStopped
	default:
	}

	var errs []error
	var totalBytesIn int64
	cmk := CombinedMetricsKey{ID: id}
	for _, ivl := range a.cfg.AggregationIntervals {
		cmk.ProcessingTime = a.processingTime.Truncate(ivl)
		cmk.Interval = ivl
		for _, e := range *b {
			bytesIn, err := a.aggregateAPMEvent(ctx, cmk, e)
			if err != nil {
				errs = append(errs, err)
			}
			totalBytesIn += int64(bytesIn)
		}
		a.cachedEvents.add(ivl, id, float64(len(*b)))
	}

	cmIDAttrSet := attribute.NewSet(cmIDAttrs...)
	a.metrics.RequestsTotal.Add(ctx, 1, metric.WithAttributeSet(cmIDAttrSet))
	a.metrics.BytesIngested.Add(ctx, totalBytesIn, metric.WithAttributeSet(cmIDAttrSet))
	if len(errs) > 0 {
		a.metrics.RequestsFailed.Add(ctx, 1, metric.WithAttributeSet(cmIDAttrSet))
		return fmt.Errorf("failed batch aggregation:\n%w", errors.Join(errs...))
	}
	return nil
}

// AggregateCombinedMetrics aggregates partial metrics into a bigger aggregate.
// This function will return an error if the aggregator's Run loop has errored
// or has been explicitly stopped. However, it doesn't require aggregator to be
// running to perform aggregation.
func (a *Aggregator) AggregateCombinedMetrics(
	ctx context.Context,
	cmk CombinedMetricsKey,
	cm *aggregationpb.CombinedMetrics,
) error {
	cmIDAttrs := a.cfg.CombinedMetricsIDToKVs(cmk.ID)
	traceAttrs := append(append([]attribute.KeyValue{}, cmIDAttrs...),
		attribute.String(aggregationIvlKey, formatDuration(cmk.Interval)),
		attribute.String("processing_time", cmk.ProcessingTime.String()))
	ctx, span := a.cfg.Tracer.Start(ctx, "AggregateCombinedMetrics", trace.WithAttributes(traceAttrs...))
	defer span.End()

	a.mu.Lock()
	defer a.mu.Unlock()

	select {
	case <-ctx.Done():
		return ctx.Err()
	case <-a.stopping:
		return ErrAggregatorStopped
	default:
	}

	bytesIn, err := a.aggregate(ctx, cmk, cm)

<<<<<<< HEAD
	a.cachedEvents.add(cmk.Interval, cmk.ID, cm.eventsTotal)
=======
	if _, ok := a.cachedStats[cmk.Interval]; !ok {
		// Protection for stats collected from a different instance
		// of aggregator as aggregators can be chained.
		a.cachedStats[cmk.Interval] = make(map[[16]byte]stats)
	}
	cmStats := a.cachedStats[cmk.Interval][cmk.ID]
	cmStats.eventsTotal += cm.EventsTotal
	a.cachedStats[cmk.Interval][cmk.ID] = cmStats
>>>>>>> 4b64bad0

	span.SetAttributes(attribute.Int("bytes_ingested", bytesIn))
	cmIDAttrSet := attribute.NewSet(cmIDAttrs...)
	a.metrics.RequestsTotal.Add(ctx, 1, metric.WithAttributeSet(cmIDAttrSet))
	a.metrics.BytesIngested.Add(ctx, int64(bytesIn), metric.WithAttributeSet(cmIDAttrSet))
	if err != nil {
		a.metrics.RequestsFailed.Add(ctx, 1, metric.WithAttributeSet(cmIDAttrSet))
	}
	return err
}

// Run harvests the aggregated results periodically. For an aggregator,
// Run must be called at-most once.
// - Running more than once will return ErrAggregatorAlreadyRunning.
// - Running after aggregator is stopped will return ErrAggregatorStopped.
func (a *Aggregator) Run(ctx context.Context) error {
	if !a.runStarted.CompareAndSwap(false, true) {
		return ErrAggregatorAlreadyRunning
	}
	defer close(a.runStopped)

	to := a.processingTime.Add(a.cfg.AggregationIntervals[0])
	timer := time.NewTimer(time.Until(to.Add(a.cfg.HarvestDelay)))
	defer timer.Stop()
	for {
		select {
		case <-ctx.Done():
			return ctx.Err()
		case <-a.stopping:
			return ErrAggregatorStopped
		case <-timer.C:
		}

		a.mu.Lock()
		batch := a.batch
		a.batch = nil
		a.processingTime = to
		cachedEventsStats := a.cachedEvents.loadAndDelete(to)
		a.mu.Unlock()

		if err := a.commitAndHarvest(ctx, batch, to, cachedEventsStats); err != nil {
			a.cfg.Logger.Warn("failed to commit and harvest metrics", zap.Error(err))
		}
		to = to.Add(a.cfg.AggregationIntervals[0])
		timer.Reset(time.Until(to.Add(a.cfg.HarvestDelay)))
	}
}

// Stop stops the aggregator. Aggregations performed after calling Stop
// will return an error. Stop can be called multiple times but concurrent
// calls to stop will block.
func (a *Aggregator) Stop(ctx context.Context) error {
	ctx, span := a.cfg.Tracer.Start(ctx, "Aggregator.Stop")
	defer span.End()

	a.mu.Lock()
	select {
	case <-a.stopping:
	default:
		close(a.stopping)
	}
	a.mu.Unlock()
	if a.runStarted.Load() {
		select {
		case <-ctx.Done():
			return fmt.Errorf("context cancelled while waiting for run to complete: %w", ctx.Err())
		case <-a.runStopped:
		}
	}

	a.cfg.Logger.Info("stopping aggregator")
	a.mu.Lock()
	defer a.mu.Unlock()

	if a.db != nil {
		a.cfg.Logger.Info("running final aggregation")
		if a.batch != nil {
			if err := a.batch.Commit(pebble.Sync); err != nil {
				span.RecordError(err)
				return fmt.Errorf("failed to commit batch: %w", err)
			}
			if err := a.batch.Close(); err != nil {
				span.RecordError(err)
				return fmt.Errorf("failed to close batch: %w", err)
			}
			a.batch = nil
		}
		var errs []error
		for _, ivl := range a.cfg.AggregationIntervals {
			// At any particular time there will be 1 harvest candidate for
			// each aggregation interval. We will align the end time and
			// process each of these.
			//
			// TODO (lahsivjar): It is possible to harvest the same
			// time multiple times, not an issue but can be optimized.
			to := a.processingTime.Truncate(ivl).Add(ivl)
			if err := a.harvest(ctx, to, a.cachedEvents.loadAndDelete(to)); err != nil {
				span.RecordError(err)
				errs = append(errs, fmt.Errorf(
					"failed to harvest metrics for interval %s: %w", formatDuration(ivl), err),
				)
			}
		}
		if len(errs) > 0 {
			return fmt.Errorf("failed while running final harvest: %w", errors.Join(errs...))
		}
		if err := a.db.Close(); err != nil {
			span.RecordError(err)
			return fmt.Errorf("failed to close pebble: %w", err)
		}
		// All future operations are invalid after db is closed
		a.db = nil
	}
	if err := a.metrics.CleanUp(); err != nil {
		span.RecordError(err)
		return fmt.Errorf("failed to cleanup instrumentation: %w", err)
	}
	return nil
}

func (a *Aggregator) aggregateAPMEvent(
	ctx context.Context,
	cmk CombinedMetricsKey,
	e *modelpb.APMEvent,
) (int, error) {
	var totalBytesIn int
	aggregateFunc := func(k CombinedMetricsKey, m *aggregationpb.CombinedMetrics) error {
		bytesIn, err := a.aggregate(ctx, k, m)
		totalBytesIn += bytesIn
		return err
	}
	err := EventToCombinedMetrics(e, cmk, a.cfg.Partitioner, aggregateFunc)
	if err != nil {
		return 0, fmt.Errorf("failed to aggregate combined metrics: %w", err)
	}
	return totalBytesIn, nil
}

// aggregate aggregates combined metrics for a given key and returns
// number of bytes ingested along with the error, if any.
func (a *Aggregator) aggregate(
	ctx context.Context,
	cmk CombinedMetricsKey,
	cm *aggregationpb.CombinedMetrics,
) (int, error) {
	if a.batch == nil {
		// Batch is backed by a sync pool. After each commit we will release the batch
		// back to the pool by calling Batch#Close and subsequently acquire a new batch.
		a.batch = a.db.NewBatch()
	}

	op := a.batch.MergeDeferred(cmk.SizeBinary(), cm.SizeVT())
	if err := cmk.MarshalBinaryToSizedBuffer(op.Key); err != nil {
		return 0, fmt.Errorf("failed to marshal combined metrics key: %w", err)
	}
	if _, err := cm.MarshalToSizedBufferVT(op.Value); err != nil {
		return 0, fmt.Errorf("failed to marshal combined metrics: %w", err)
	}
	if err := op.Finish(); err != nil {
		return 0, fmt.Errorf("failed to finalize merge operation: %w", err)
	}

	bytesIn := cm.SizeVT()
	if a.batch.Len() >= dbCommitThresholdBytes {
		if err := a.batch.Commit(pebble.Sync); err != nil {
			return bytesIn, fmt.Errorf("failed to commit pebble batch: %w", err)
		}
		if err := a.batch.Close(); err != nil {
			return bytesIn, fmt.Errorf("failed to close pebble batch: %w", err)
		}
		a.batch = nil
	}
	return bytesIn, nil
}

func (a *Aggregator) commitAndHarvest(
	ctx context.Context,
	batch *pebble.Batch,
	to time.Time,
	cachedEventsStats map[time.Duration]map[[16]byte]float64,
) error {
	ctx, span := a.cfg.Tracer.Start(ctx, "commitAndHarvest")
	defer span.End()

	var errs []error
	if batch != nil {
		if err := batch.Commit(pebble.Sync); err != nil {
			span.RecordError(err)
			errs = append(errs, fmt.Errorf("failed to commit batch before harvest: %w", err))
		}
		if err := batch.Close(); err != nil {
			span.RecordError(err)
			errs = append(errs, fmt.Errorf("failed to close batch before harvest: %w", err))
		}
	}
	if err := a.harvest(ctx, to, cachedEventsStats); err != nil {
		span.RecordError(err)
		errs = append(errs, fmt.Errorf("failed to harvest aggregated metrics: %w", err))
	}
	if len(errs) > 0 {
		return errors.Join(errs...)
	}
	return nil
}

// harvest collects the mature metrics for all aggregation intervals and
// deletes the entries in db once the metrics are fully harvested. Harvest
// takes an end time denoting the exclusive upper bound for harvesting.
func (a *Aggregator) harvest(
	ctx context.Context,
	end time.Time,
	cachedEventsStats map[time.Duration]map[[16]byte]float64,
) error {
	snap := a.db.NewSnapshot()
	defer snap.Close()

	var errs []error
	for _, ivl := range a.cfg.AggregationIntervals {
		// Check if the given aggregation interval needs to be harvested now
		if end.Truncate(ivl).Equal(end) {
			start := end.Add(-ivl)
			cmCount, err := a.harvestForInterval(
				ctx, snap, start, end, ivl, cachedEventsStats[ivl],
			)
			if err != nil {
				errs = append(errs, fmt.Errorf(
					"failed to harvest aggregated metrics for interval %s: %w",
					ivl, err,
				))
			}
			a.cfg.Logger.Debug(
				"Finished harvesting aggregated metrics",
				zap.Int("combined_metrics_successfully_harvested", cmCount),
				zap.Duration("aggregation_interval_ns", ivl),
				zap.Time("harvested_till(exclusive)", end),
				zap.Error(err),
			)
		}
	}
	return errors.Join(errs...)
}

// harvestForInterval harvests aggregated metrics for a given interval.
// Returns the number of combined metrics successfully harvested and an
// error. It is possible to have non nil error and greater than 0
// combined metrics if some of the combined metrics failed harvest.
func (a *Aggregator) harvestForInterval(
	ctx context.Context,
	snap *pebble.Snapshot,
	start, end time.Time,
	ivl time.Duration,
	cachedEventsStats map[[16]byte]float64,
) (int, error) {
	from := CombinedMetricsKey{
		Interval:       ivl,
		ProcessingTime: start,
	}
	to := CombinedMetricsKey{
		Interval:       ivl,
		ProcessingTime: end,
	}
	lb := make([]byte, from.SizeBinary())
	ub := make([]byte, to.SizeBinary())
	from.MarshalBinaryToSizedBuffer(lb)
	to.MarshalBinaryToSizedBuffer(ub)

	// caching and publishing events total metrics at this point helps reduce
	// the time gap between total and processed metrics to a max of the lowest
	// aggregation interval. This gap can be introduced if L1 aggregators are
	// stopped when the L2 aggregator is waiting for harvest delay leading to
	// premature harvest as part of the graceful shutdown process.
	ivlAttr := attribute.String(aggregationIvlKey, formatDuration(ivl))
	for cmID, eventsTotal := range cachedEventsStats {
		attrs := append(a.cfg.CombinedMetricsIDToKVs(cmID), ivlAttr)
		a.metrics.EventsTotal.Add(ctx, eventsTotal, metric.WithAttributes(attrs...))
	}

	iter := snap.NewIter(&pebble.IterOptions{
		LowerBound: lb,
		UpperBound: ub,
		KeyTypes:   pebble.IterKeyTypePointsOnly,
	})
	defer iter.Close()

	var errs []error
	var cmCount int
	for iter.First(); iter.Valid(); iter.Next() {
		var cmk CombinedMetricsKey
		if err := cmk.UnmarshalBinary(iter.Key()); err != nil {
			errs = append(errs, fmt.Errorf("failed to unmarshal key: %w", err))
			continue
		}
		harvestStats, err := a.processHarvest(ctx, cmk, iter.Value(), ivl)
		if err != nil {
			errs = append(errs, err)
			continue
		}
		cmCount++

		attrs := append(a.cfg.CombinedMetricsIDToKVs(cmk.ID), ivlAttr)
		attrSet := metric.WithAttributeSet(attribute.NewSet(attrs...))
		// processingDelay is normalized by subtracting aggregation interval and
		// harvest delay, both of which are expected delays. Normalization helps
		// us to use the lower (higher resolution) range of the histogram for the
		// important values. The normalized processingDelay can be negative as a
		// result of premature harvest triggered by a stop of the aggregator. The
		// negative value is accepted as a good value and recorded in the lower
		// histogram buckets.
		processingDelay := time.Since(cmk.ProcessingTime).Seconds() -
			(ivl.Seconds() + a.cfg.HarvestDelay.Seconds())
		// queuedDelay is not explicitly normalized because we want to record the
		// full delay. For a healthy deployment, the queued delay would be
		// implicitly normalized due to the usage of youngest event timestamp.
		// Negative values are possible at edges due to delays in running the
		// harvest loop or time sync issues between agents and server.
		queuedDelay := time.Since(harvestStats.youngestEventTimestamp).Seconds()
		a.metrics.MinQueuedDelay.Record(ctx, queuedDelay, attrSet)
		a.metrics.ProcessingDelay.Record(ctx, processingDelay, attrSet)
		a.metrics.EventsProcessed.Add(ctx, harvestStats.eventsTotal, attrSet)
	}
	err := a.db.DeleteRange(lb, ub, pebble.Sync)
	if len(errs) > 0 {
		err = errors.Join(err, fmt.Errorf(
			"failed to process %d out of %d metrics:\n%w",
			len(errs), cmCount, errors.Join(errs...),
		))
	}
	return cmCount, err
}

type harvestStats struct {
	eventsTotal            float64
	youngestEventTimestamp time.Time
}

func (a *Aggregator) processHarvest(
	ctx context.Context,
	cmk CombinedMetricsKey,
	cmb []byte,
	aggIvl time.Duration,
) (harvestStats, error) {
	var (
		cm CombinedMetrics
		hs harvestStats
	)
	if err := cm.UnmarshalBinary(cmb); err != nil {
		return hs, fmt.Errorf("failed to unmarshal metrics: %w", err)
	}
	if err := a.cfg.Processor(ctx, cmk, cm, aggIvl); err != nil {
		return hs, fmt.Errorf("failed to process combined metrics ID %s: %w", cmk.ID, err)
	}
	hs.eventsTotal = cm.eventsTotal
	hs.youngestEventTimestamp = cm.youngestEventTimestamp
	return hs, nil
}<|MERGE_RESOLUTION|>--- conflicted
+++ resolved
@@ -246,19 +246,7 @@
 	}
 
 	bytesIn, err := a.aggregate(ctx, cmk, cm)
-
-<<<<<<< HEAD
-	a.cachedEvents.add(cmk.Interval, cmk.ID, cm.eventsTotal)
-=======
-	if _, ok := a.cachedStats[cmk.Interval]; !ok {
-		// Protection for stats collected from a different instance
-		// of aggregator as aggregators can be chained.
-		a.cachedStats[cmk.Interval] = make(map[[16]byte]stats)
-	}
-	cmStats := a.cachedStats[cmk.Interval][cmk.ID]
-	cmStats.eventsTotal += cm.EventsTotal
-	a.cachedStats[cmk.Interval][cmk.ID] = cmStats
->>>>>>> 4b64bad0
+	a.cachedEvents.add(cmk.Interval, cmk.ID, cm.EventsTotal)
 
 	span.SetAttributes(attribute.Int("bytes_ingested", bytesIn))
 	cmIDAttrSet := attribute.NewSet(cmIDAttrs...)
