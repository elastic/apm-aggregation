syntax = "proto3";

package elastic.apm;

option go_package = "./aggregationpb";
option optimize_for = SPEED;

message CombinedMetrics {
  repeated KeyedServiceMetrics service_metrics = 1;
  Overflow overflow_services = 2;
  bytes overflow_service_instances_estimator = 3;
<<<<<<< HEAD
  double events_total = 4;
  google.protobuf.Timestamp youngest_event_timestamp = 5;
=======
  int64 events_total = 4;
  uint64 youngest_event_timestamp = 5;
>>>>>>> 1a75213b
}

message KeyedServiceMetrics {
  ServiceAggregationKey key = 1;
  ServiceMetrics metrics = 2;
}

message ServiceAggregationKey {
  uint64 timestamp = 1;
  string service_name = 2;
  string service_environment = 3;
  string service_language_name = 4;
  string agent_name = 5;
  bytes global_labels_str = 6;
}

message ServiceMetrics {
  repeated KeyedServiceInstanceMetrics service_instance_metrics = 1;
  Overflow overflow_groups = 2;
}

message ServiceInstanceAggregationKey {
  bytes global_labels_str = 1;
}

message ServiceInstanceMetrics {
  repeated KeyedTransactionMetrics transaction_metrics = 1;
  repeated KeyedServiceTransactionMetrics service_transaction_metrics = 2;
  repeated KeyedSpanMetrics span_metrics = 3;
}

message KeyedServiceInstanceMetrics {
  ServiceInstanceAggregationKey key = 1;
  ServiceInstanceMetrics metrics = 2;
}

message KeyedTransactionMetrics {
  TransactionAggregationKey key = 1;
  TransactionMetrics metrics = 2;
}

message TransactionAggregationKey {
  bool trace_root = 1;
  
  string container_id = 2;
  string kubernetes_pod_name = 3;

  string service_version = 4;
  string service_node_name = 5;

  string service_runtime_name = 6;
  string service_runtime_version = 7;
  string service_language_version = 8;

  string host_hostname = 9;
  string host_name = 10;
  string host_os_platform = 11;

  string event_outcome = 12;

  string transaction_name = 13;
  string transaction_type = 14;
  string transaction_result = 15;

  uint32 faas_coldstart = 16;
  string faas_id = 17;
  string faas_name = 18;
  string faas_version = 19;
  string faas_trigger_type = 20;

  string cloud_provider = 21;
  string cloud_region = 22;
  string cloud_availability_zone = 23;
  string cloud_service_name = 24;
  string cloud_account_id = 25;
  string cloud_account_name = 26;
  string cloud_machine_type = 27;
  string cloud_project_id = 28;
  string cloud_project_name = 29;
}

message TransactionMetrics {
  HDRHistogram histogram = 1;
}

message KeyedServiceTransactionMetrics {
  ServiceTransactionAggregationKey key = 1;
  ServiceTransactionMetrics metrics = 2;
}

message ServiceTransactionAggregationKey {
  string transaction_type = 1;
}

message ServiceTransactionMetrics {
  HDRHistogram histogram = 1;
  double failure_count = 2;
  double success_count = 3;
}

message KeyedSpanMetrics {
  SpanAggregationKey key = 1;
  SpanMetrics metrics = 2;
}

message SpanAggregationKey {
  string span_name = 1;
  string outcome = 2;

  string target_type = 3;
  string target_name = 4;

  string resource = 5;
}

message SpanMetrics {
  double count = 1;
  double sum = 2;
}

message CountValue {
  int64 count = 1;
  int64 value = 2;
}

message HDRHistogram {
  int64 lowest_trackable_value = 1;
  int64 highest_trackable_value = 2;
  int64 significant_figures = 3;
  repeated int64 counts = 4;
  repeated int32 buckets = 5;
}

message Overflow {
  TransactionMetrics overflow_transactions = 1;
  ServiceTransactionMetrics overflow_service_transactions = 2;
  SpanMetrics overflow_spans = 3;
  bytes overflow_transactions_estimator = 4;
  bytes overflow_service_transactions_estimator = 5;
  bytes overflow_spans_estimator = 6;
}<|MERGE_RESOLUTION|>--- conflicted
+++ resolved
@@ -9,13 +9,8 @@
   repeated KeyedServiceMetrics service_metrics = 1;
   Overflow overflow_services = 2;
   bytes overflow_service_instances_estimator = 3;
-<<<<<<< HEAD
   double events_total = 4;
-  google.protobuf.Timestamp youngest_event_timestamp = 5;
-=======
-  int64 events_total = 4;
   uint64 youngest_event_timestamp = 5;
->>>>>>> 1a75213b
 }
 
 message KeyedServiceMetrics {
